--- conflicted
+++ resolved
@@ -62,175 +62,6 @@
  */
 public class OperationInvokingMessageHandler extends AbstractReplyProducingMessageHandler implements InitializingBean {
 
-<<<<<<< HEAD
-    private volatile MBeanServerConnection server;
-
-    private volatile ObjectName objectName;
-
-    private volatile String operationName;
-
-
-    /**
-     * Provide a reference to the MBeanServer within which the MBean
-     * target for operation invocation has been registered.
-     */
-    public void setServer(MBeanServerConnection server) {
-        this.server = server;
-    }
-
-    /**
-     * Specify a default ObjectName to use when no such header is
-     * available on the Message being handled.
-     */
-    public void setObjectName(String objectName) {
-        try {
-            if (objectName != null) {
-                this.objectName = ObjectNameManager.getInstance(objectName);
-            }
-        }
-        catch (MalformedObjectNameException e) {
-            throw new IllegalArgumentException(e);
-        }
-    }
-
-    /**
-     * Specify an operation name to be invoked when no such
-     * header is available on the Message being handled.
-     */
-    public void setOperationName(String operationName) {
-        this.operationName = operationName;
-    }
-
-    @Override
-    public final void onInit() {
-        Assert.notNull(this.server, "MBeanServer is required.");
-        super.onInit();
-    }
-
-    @Override
-    protected Object handleRequestMessage(Message<?> requestMessage) {
-        ObjectName objectName = this.resolveObjectName(requestMessage);
-        String operationName = this.resolveOperationName(requestMessage);
-        Map<String, Object> paramsFromMessage = this.resolveParameters(requestMessage);
-        try {
-            MBeanInfo mbeanInfo = this.server.getMBeanInfo(objectName);
-            MBeanOperationInfo[] opInfoArray = mbeanInfo.getOperations();
-            boolean hasNoArgOption = false;
-            for (MBeanOperationInfo opInfo : opInfoArray) {
-                if (operationName.equals(opInfo.getName())) {
-                    MBeanParameterInfo[] paramInfoArray = opInfo.getSignature();
-                    if (paramInfoArray.length == 0) {
-                        hasNoArgOption = true;
-                    }
-                    if (paramInfoArray.length == paramsFromMessage.size()) {
-                        int index = 0;
-                        Object values[] = new Object[paramInfoArray.length];
-                        String signature[] = new String[paramInfoArray.length];
-                        for (MBeanParameterInfo paramInfo : paramInfoArray) {
-                            Object value = paramsFromMessage.get(paramInfo.getName());
-                            if (value == null) {
-                                /*
-                                 * With Spring 3.2.3 and greater, the parameter names are
-                                 * registered instead of the JVM's default p1, p2 etc.
-                                 * Fall back to that naming style if not found.
-                                 */
-                                value = paramsFromMessage.get("p" + (index + 1));
-                            }
-                            if (value != null && value.getClass().getName().equals(paramInfo.getType())) {
-                                values[index] = value;
-                                signature[index] = paramInfo.getType();
-                                index++;
-                            }
-                        }
-                        if (index == paramInfoArray.length) {
-                            return this.server.invoke(objectName, operationName, values, signature);
-                        }
-                    }
-                }
-            }
-            if (hasNoArgOption) {
-                return this.server.invoke(objectName, operationName, null, null);
-            }
-            throw new MessagingException(requestMessage, "failed to find JMX operation '"
-                    + operationName + "' on MBean [" + objectName + "] of type [" + mbeanInfo.getClassName()
-                    + "] with " + paramsFromMessage.size() + " parameters: " + paramsFromMessage.keySet());
-        }
-        catch (JMException e) {
-            throw new MessageHandlingException(requestMessage, "failed to invoke JMX operation '" +
-                    operationName + "' on MBean [" + objectName + "]" + " with " +
-                    paramsFromMessage.size() + " parameters: " + paramsFromMessage.keySet(), e);
-        }
-        catch (IOException e) {
-            throw new MessageHandlingException(requestMessage, "IOException on MBeanServerConnection", e);
-        }
-    }
-
-    /**
-     * First checks if defaultObjectName is set, otherwise falls back on  {@link JmxHeaders#OBJECT_NAME} header.
-     */
-    private ObjectName resolveObjectName(Message<?> message) {
-        ObjectName objectName = this.objectName;
-        if (objectName == null){
-            Object objectNameHeader = message.getHeaders().get(JmxHeaders.OBJECT_NAME);
-            if (objectNameHeader instanceof ObjectName) {
-                objectName = (ObjectName) objectNameHeader;
-            }
-            else if (objectNameHeader instanceof String) {
-                try {
-                    objectName = ObjectNameManager.getInstance(objectNameHeader);
-                }
-                catch (MalformedObjectNameException e) {
-                    throw new IllegalArgumentException(e);
-                }
-            }
-        }
-        Assert.notNull(objectName, "Failed to resolve ObjectName.");
-        return objectName;
-    }
-
-    /**
-      * First checks if defaultOperationName is set, otherwise falls back on  {@link JmxHeaders#OPERATION_NAME} header.
-     */
-    private String resolveOperationName(Message<?> message) {
-        String operationName = this.operationName;
-        if (operationName == null){
-            operationName = message.getHeaders().get(JmxHeaders.OPERATION_NAME, String.class);
-        }
-        Assert.notNull(operationName, "Failed to resolve operation name.");
-        return operationName;
-    }
-
-    @SuppressWarnings({ "unchecked", "rawtypes" })
-    private Map<String, Object> resolveParameters(Message<?> message) {
-        Map<String, Object> map = null;
-        if (message.getPayload() instanceof Map) {
-            map = (Map<String, Object>) message.getPayload();
-        }
-        else if (message.getPayload() instanceof List) {
-            map = this.createParameterMapFromList((List) message.getPayload());
-        }
-        else if (message.getPayload() != null && message.getPayload().getClass().isArray()) {
-            map = this.createParameterMapFromList(
-                    Arrays.asList(ObjectUtils.toObjectArray(message.getPayload())));
-        }
-        else if (message.getPayload() != null) {
-            map = this.createParameterMapFromList(Collections.singletonList(message.getPayload()));
-        }
-        else {
-            map = Collections.EMPTY_MAP;
-        }
-        return map;
-    }
-
-    @SuppressWarnings("rawtypes")
-    private Map<String, Object> createParameterMapFromList(List parameters) {
-        Map<String, Object> map = new HashMap<String, Object>();
-        for (int i = 0; i < parameters.size(); i++) {
-            map.put("p" + (i + 1), parameters.get(i));
-        }
-        return map;
-    }
-=======
 	private volatile MBeanServerConnection server;
 
 	private volatile ObjectName objectName;
@@ -397,6 +228,5 @@
 		}
 		return map;
 	}
->>>>>>> cc434db9
 
 }