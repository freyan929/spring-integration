--- conflicted
+++ resolved
@@ -37,7 +37,6 @@
  * @author Gary Russell
  * @since 2.1
  */
-@SuppressWarnings("rawtypes")
 public class RedisInboundChannelAdapter extends MessageProducerSupport {
 
 	private final RedisMessageListenerContainer container = new RedisMessageListenerContainer();
@@ -100,14 +99,8 @@
 		this.container.stop();
 	}
 
-<<<<<<< HEAD
-	@SuppressWarnings("unchecked")
-	private Message<?> convertMessage(String s) {
-		return this.messageConverter.toMessage(s, null);
-=======
 	private Message<?> convertMessage(Object object) {
-		return this.messageConverter.toMessage(object);
->>>>>>> 4cf0e2e6
+		return this.messageConverter.toMessage(object, null);
 	}
 
 
